# (C) Datadog, Inc. 2013-2016
# (C) Brett Langdon <brett@blangdon.com> 2013
# All rights reserved
# Licensed under Simplified BSD License (see LICENSE)

# stdlib
import re
import time
import urllib
import urlparse
from collections import defaultdict

# 3p
import requests
from requests.exceptions import RequestException

# project
from checks import AgentCheck
from config import _is_affirmative

EVENT_TYPE = SOURCE_TYPE_NAME = 'rabbitmq'
EXCHANGE_TYPE = 'exchanges'
QUEUE_TYPE = 'queues'
NODE_TYPE = 'nodes'
<<<<<<< HEAD
MAX_DETAILED_EXCHANGES = 50
=======
CONNECTION_TYPE = 'connections'
>>>>>>> d189374a
MAX_DETAILED_QUEUES = 200
MAX_DETAILED_NODES = 100
# Post an event in the stream when the number of queues or nodes to
# collect is above 90% of the limit:
ALERT_THRESHOLD = 0.9
EXCHANGE_ATTRIBUTES = [
    # Path, Name, Operation
    ('message_stats/ack', 'messages.ack.count', float),
    ('message_stats/ack_details/rate', 'messages.ack.rate', float),

    ('message_stats/confirm', 'messages.confirm.count', float),
    ('message_stats/confirm_details/rate', 'messages.confirm.rate', float),

    ('message_stats/deliver_get', 'messages.deliver_get.count', float),
    ('message_stats/deliver_get_details/rate', 'messages.deliver_get.rate', float),

    ('message_stats/publish', 'messages.publish.count', float),
    ('message_stats/publish_details/rate', 'messages.publish.rate', float),

    ('message_stats/publish_in', 'messages.publish_in.count', float),
    ('message_stats/publish_in_details/rate', 'messages.publish_in.rate', float),

    ('message_stats/publish_out', 'messages.publish_out.count', float),
    ('message_stats/publish_out_details/rate', 'messages.publish_out.rate', float),

    ('message_stats/return_unroutable', 'messages.return_unroutable.count', float),
    ('message_stats/return_unroutable_details/rate', 'messages.return_unroutable.rate', float),

    ('message_stats/redeliver', 'messages.redeliver.count', float),
    ('message_stats/redeliver_details/rate', 'messages.redeliver.rate', float),
]
QUEUE_ATTRIBUTES = [
    # Path, Name, Operation
    ('active_consumers', 'active_consumers', float),
    ('consumers', 'consumers', float),
    ('consumer_utilisation', 'consumer_utilisation', float),

    ('memory', 'memory', float),

    ('messages', 'messages', float),
    ('messages_details/rate', 'messages.rate', float),

    ('messages_ready', 'messages_ready', float),
    ('messages_ready_details/rate', 'messages_ready.rate', float),

    ('messages_unacknowledged', 'messages_unacknowledged', float),
    ('messages_unacknowledged_details/rate', 'messages_unacknowledged.rate', float),

    ('message_stats/ack', 'messages.ack.count', float),
    ('message_stats/ack_details/rate', 'messages.ack.rate', float),

    ('message_stats/deliver', 'messages.deliver.count', float),
    ('message_stats/deliver_details/rate', 'messages.deliver.rate', float),

    ('message_stats/deliver_get', 'messages.deliver_get.count', float),
    ('message_stats/deliver_get_details/rate', 'messages.deliver_get.rate', float),

    ('message_stats/publish', 'messages.publish.count', float),
    ('message_stats/publish_details/rate', 'messages.publish.rate', float),

    ('message_stats/redeliver', 'messages.redeliver.count', float),
    ('message_stats/redeliver_details/rate', 'messages.redeliver.rate', float),
]

NODE_ATTRIBUTES = [
    ('fd_used', 'fd_used', float),
    ('disk_free', 'disk_free', float),
    ('mem_used', 'mem_used', float),
    ('run_queue', 'run_queue', float),
    ('sockets_used', 'sockets_used', float),
    ('partitions', 'partitions', len)
]

ATTRIBUTES = {
    EXCHANGE_TYPE: EXCHANGE_ATTRIBUTES,
    QUEUE_TYPE: QUEUE_ATTRIBUTES,
    NODE_TYPE: NODE_ATTRIBUTES,
}

TAG_PREFIX = 'rabbitmq'
TAGS_MAP = {
    EXCHANGE_TYPE: {
        'name': 'exchange',
        'vhost': 'vhost',
        'exchange_family': 'exchange_family',
    },
    QUEUE_TYPE: {
        'node': 'node',
        'name': 'queue',
        'vhost': 'vhost',
        'policy': 'policy',
        'queue_family': 'queue_family',
    },
    NODE_TYPE: {
        'name': 'node',
    }
}

METRIC_SUFFIX = {
    EXCHANGE_TYPE: "exchange",
    QUEUE_TYPE: "queue",
    NODE_TYPE: "node",
}


class RabbitMQException(Exception):
    pass


class RabbitMQ(AgentCheck):

    """This check is for gathering statistics from the RabbitMQ
    Management Plugin (http://www.rabbitmq.com/management.html)
    """

    def __init__(self, name, init_config, agentConfig, instances=None):
        AgentCheck.__init__(self, name, init_config, agentConfig, instances)
        self.already_alerted = []
        self.cached_vhosts = {} # this is used to send CRITICAL rabbitmq.aliveness check if the server goes down

    def _get_config(self, instance):
        # make sure 'rabbitmq_api_url' is present and get parameters
        base_url = instance.get('rabbitmq_api_url', None)
        if not base_url:
            raise Exception('Missing "rabbitmq_api_url" in RabbitMQ config.')
        if not base_url.endswith('/'):
            base_url += '/'
        username = instance.get('rabbitmq_user', 'guest')
        password = instance.get('rabbitmq_pass', 'guest')
        custom_tags = instance.get('tags', [])
        parsed_url = urlparse.urlparse(base_url)
        if not parsed_url.scheme:
            self.log.warning('The rabbit url did not include a protocol, assuming http')
            # urlparse.urljoin cannot add a protocol to the rest of the url for some reason.
            # This still leaves the potential for errors, but such urls would never have been valid, either
            # and it's not likely to be useful to attempt to catch all possible mistakes people could make
            base_url = 'http://' + base_url
            parsed_url = urlparse.urlparse(base_url)

        ssl_verify = _is_affirmative(instance.get('ssl_verify', True))
        if not ssl_verify and parsed_url.scheme == 'https':
            self.log.warning('Skipping SSL cert validation for %s based on configuration.' % (base_url))

        # Limit of queues/nodes to collect metrics from
        max_detailed = {
            EXCHANGE_TYPE: int(instance.get('max_detailed_exchanges', MAX_DETAILED_EXCHANGES)),
            QUEUE_TYPE: int(instance.get('max_detailed_queues', MAX_DETAILED_QUEUES)),
            NODE_TYPE: int(instance.get('max_detailed_nodes', MAX_DETAILED_NODES)),
        }

        # List of queues/nodes to collect metrics from
        specified = {
            EXCHANGE_TYPE: {
                'explicit': instance.get('exchanges', []),
                'regexes': instance.get('exchanges_regexes', []),
            },
            QUEUE_TYPE: {
                'explicit': instance.get('queues', []),
                'regexes': instance.get('queues_regexes', []),
            },
            NODE_TYPE: {
                'explicit': instance.get('nodes', []),
                'regexes': instance.get('nodes_regexes', []),
            },
        }

        for object_type, filters in specified.iteritems():
            for filter_type, filter_objects in filters.iteritems():
                if type(filter_objects) != list:
                    raise TypeError(
                        "{0} / {0}_regexes parameter must be a list".format(object_type))

        auth = (username, password)

        return base_url, max_detailed, specified, auth, ssl_verify, custom_tags

    def _get_vhosts(self, instance, base_url, auth=None, ssl_verify=True):
        vhosts = instance.get('vhosts')

        if not vhosts:
            # Fetch a list of _all_ vhosts from the API.
            vhosts_url = urlparse.urljoin(base_url, 'vhosts')
            vhost_proxy = self.get_instance_proxy(instance, vhosts_url)
            vhosts_response = self._get_data(vhosts_url, auth=auth, ssl_verify=ssl_verify, proxies=vhost_proxy)
            vhosts = [v['name'] for v in vhosts_response]

        return vhosts

    def check(self, instance):
        base_url, max_detailed, specified, auth, ssl_verify, custom_tags = self._get_config(instance)
        try:
            # Generate metrics from the status API.
<<<<<<< HEAD
            self.get_stats(instance, base_url, EXCHANGE_TYPE, max_detailed[EXCHANGE_TYPE], specified[EXCHANGE_TYPE], auth=auth)
            self.get_stats(instance, base_url, QUEUE_TYPE, max_detailed[QUEUE_TYPE], specified[QUEUE_TYPE], auth=auth)
            self.get_stats(instance, base_url, NODE_TYPE, max_detailed[NODE_TYPE], specified[NODE_TYPE], auth=auth)
=======
            self.get_stats(instance, base_url, QUEUE_TYPE, max_detailed[QUEUE_TYPE], specified[QUEUE_TYPE], custom_tags,
                           auth=auth, ssl_verify=ssl_verify)
            self.get_stats(instance, base_url, NODE_TYPE, max_detailed[NODE_TYPE], specified[NODE_TYPE], custom_tags,
                           auth=auth, ssl_verify=ssl_verify)

            vhosts = self._get_vhosts(instance, base_url, auth=auth, ssl_verify=ssl_verify)
            self.cached_vhosts[base_url] = vhosts
            self.get_connections_stat(instance, base_url, CONNECTION_TYPE, vhosts, custom_tags,
                           auth=auth, ssl_verify=ssl_verify)
>>>>>>> d189374a

            # Generate a service check from the aliveness API. In the case of an invalid response
            # code or unparseable JSON this check will send no data.
            self._check_aliveness(instance, base_url, vhosts, custom_tags, auth=auth, ssl_verify=ssl_verify)

            # Generate a service check for the service status.
            self.service_check('rabbitmq.status', AgentCheck.OK, custom_tags)

        except RabbitMQException as e:
            msg = "Error executing check: {}".format(e)
            self.service_check('rabbitmq.status', AgentCheck.CRITICAL, custom_tags, message=msg)
            self.log.error(msg)

            # tag every vhost as CRITICAL or they would keep the latest value, OK, in case the RabbitMQ server goes down
            self.log.error("error while contacting rabbitmq (%s), setting aliveness to CRITICAL for vhosts: %s" % (base_url, self.cached_vhosts))
            for vhost in self.cached_vhosts.get(base_url, []):
                self.service_check('rabbitmq.aliveness', AgentCheck.CRITICAL, ['vhost:%s' % vhost] + custom_tags, message=u"Could not contact aliveness API")

    def _get_data(self, url, auth=None, ssl_verify=True, proxies={}):
        try:
            r = requests.get(url, auth=auth, proxies=proxies, timeout=self.default_integration_http_timeout, verify=ssl_verify)
            r.raise_for_status()
            return r.json()
        except RequestException as e:
            raise RabbitMQException('Cannot open RabbitMQ API url: {} {}'.format(url, str(e)))
        except ValueError as e:
            raise RabbitMQException('Cannot parse JSON response from API url: {} {}'.format(url, str(e)))

<<<<<<< HEAD
    def get_stats(self, instance, base_url, object_type, max_detailed, filters, auth=None):
        """
        instance: the check instance
        base_url: the url of the rabbitmq management api (e.g. http://localhost:15672/api)
        object_type: either QUEUE_TYPE or NODE_TYPE or EXCHANGE_TYPE
        max_detailed: the limit of objects to collect for this type
        filters: explicit or regexes filters of specified queues or nodes (specified in the yaml file)
        """
        data = self._get_data(urlparse.urljoin(base_url, object_type), auth=auth)

        # Make a copy of this list as we will remove items from it at each
        # iteration
        explicit_filters = list(filters['explicit'])
        regex_filters = filters['regexes']

        """ data is a list of nodes or queues:
        data = [
            {'status': 'running', 'node': 'rabbit@host', 'name': 'queue1', 'consumers': 0, 'vhost': '/', 'backing_queue_status': {'q1': 0, 'q3': 0, 'q2': 0, 'q4': 0, 'avg_ack_egress_rate': 0.0, 'ram_msg_count': 0, 'ram_ack_count': 0, 'len': 0, 'persistent_count': 0, 'target_ram_count': 'infinity', 'next_seq_id': 0, 'delta': ['delta', 'undefined', 0, 'undefined'], 'pending_acks': 0, 'avg_ack_ingress_rate': 0.0, 'avg_egress_rate': 0.0, 'avg_ingress_rate': 0.0}, 'durable': True, 'idle_since': '2013-10-03 13:38:18', 'exclusive_consumer_tag': '', 'arguments': {}, 'memory': 10956, 'policy': '', 'auto_delete': False},
            {'status': 'running', 'node': 'rabbit@host, 'name': 'queue10', 'consumers': 0, 'vhost': '/', 'backing_queue_status': {'q1': 0, 'q3': 0, 'q2': 0, 'q4': 0, 'avg_ack_egress_rate': 0.0, 'ram_msg_count': 0, 'ram_ack_count': 0, 'len': 0, 'persistent_count': 0, 'target_ram_count': 'infinity', 'next_seq_id': 0, 'delta': ['delta', 'undefined', 0, 'undefined'], 'pending_acks': 0, 'avg_ack_ingress_rate': 0.0, 'avg_egress_rate': 0.0, 'avg_ingress_rate': 0.0}, 'durable': True, 'idle_since': '2013-10-03 13:38:18', 'exclusive_consumer_tag': '', 'arguments': {}, 'memory': 10956, 'policy': '', 'auto_delete': False},
            {'status': 'running', 'node': 'rabbit@host', 'name': 'queue11', 'consumers': 0, 'vhost': '/', 'backing_queue_status': {'q1': 0, 'q3': 0, 'q2': 0, 'q4': 0, 'avg_ack_egress_rate': 0.0, 'ram_msg_count': 0, 'ram_ack_count': 0, 'len': 0, 'persistent_count': 0, 'target_ram_count': 'infinity', 'next_seq_id': 0, 'delta': ['delta', 'undefined', 0, 'undefined'], 'pending_acks': 0, 'avg_ack_ingress_rate': 0.0, 'avg_egress_rate': 0.0, 'avg_ingress_rate': 0.0}, 'durable': True, 'idle_since': '2013-10-03 13:38:18', 'exclusive_consumer_tag': '', 'arguments': {}, 'memory': 10956, 'policy': '', 'auto_delete': False},
            ...
        ]
        """
        if len(explicit_filters) > max_detailed:
            raise Exception(
                "The maximum number of %s you can specify is %d." % (object_type, max_detailed))

        # a list of queues/nodes is specified. We process only those
=======
    def _filter_list(self, data, explicit_filters, regex_filters, object_type, tag_families):
>>>>>>> d189374a
        if explicit_filters or regex_filters:
            matching_lines = []
            for data_line in data:
                name = data_line.get("name")
                if name in explicit_filters:
                    matching_lines.append(data_line)
                    explicit_filters.remove(name)
                    continue

                match_found = False
                for p in regex_filters:
                    match = re.search(p, name)
                    if match:
<<<<<<< HEAD
                        if _is_affirmative(instance.get("tag_families", False)) and match.groups():
                            if object_type == QUEUE_TYPE:
                                data_line["queue_family"] = match.groups()[0]
                            if object_type == EXCHANGE_TYPE:
                                data_line["exchange_family"] = match.groups()[0]
=======
                        if _is_affirmative(tag_families) and match.groups():
                            data_line["queue_family"] = match.groups()[0]
>>>>>>> d189374a
                        matching_lines.append(data_line)
                        match_found = True
                        break

                if match_found:
                    continue

                # Absolute names work only for queues and exchanges
                if object_type != QUEUE_TYPE and object_type != EXCHANGE_TYPE:
                    continue
                absolute_name = '%s/%s' % (data_line.get("vhost"), name)
                if absolute_name in explicit_filters:
                    matching_lines.append(data_line)
                    explicit_filters.remove(absolute_name)
                    continue

                for p in regex_filters:
                    match = re.search(p, absolute_name)
                    if match:
<<<<<<< HEAD
                        if _is_affirmative(instance.get("tag_families", False)) and match.groups():
                            if object_type == QUEUE_TYPE:
                                data_line["queue_family"] = match.groups()[0]
                            if object_type == EXCHANGE_TYPE:
                                data_line["exchange_family"] = match.groups()[0]
=======
                        if _is_affirmative(tag_families) and match.groups():
                            data_line["queue_family"] = match.groups()[0]
>>>>>>> d189374a
                        matching_lines.append(data_line)
                        match_found = True
                        break
                if match_found:
                    continue
            return matching_lines
        return data

    def _get_tags(self, data, object_type, custom_tags):
        tags = []
        tag_list = TAGS_MAP[object_type]
        for t in tag_list:
            tag = data.get(t)
            if tag:
                # FIXME 6.x: remove this suffix or unify (sc doesn't have it)
                tags.append('%s_%s:%s' % (TAG_PREFIX, tag_list[t], tag))
        return tags + custom_tags

    def get_stats(self, instance, base_url, object_type, max_detailed, filters, custom_tags, auth=None, ssl_verify=True):
        """
        instance: the check instance
        base_url: the url of the rabbitmq management api (e.g. http://localhost:15672/api)
        object_type: either QUEUE_TYPE or NODE_TYPE
        max_detailed: the limit of objects to collect for this type
        filters: explicit or regexes filters of specified queues or nodes (specified in the yaml file)
        """
        instance_proxy = self.get_instance_proxy(instance, base_url)
        data = self._get_data(urlparse.urljoin(base_url, object_type), auth=auth,
                              ssl_verify=ssl_verify, proxies=instance_proxy)

        # Make a copy of this list as we will remove items from it at each
        # iteration
        explicit_filters = list(filters['explicit'])
        regex_filters = filters['regexes']

        """ data is a list of nodes or queues:
        data = [
            {'status': 'running', 'node': 'rabbit@host', 'name': 'queue1', 'consumers': 0, 'vhost': '/', 'backing_queue_status': {'q1': 0, 'q3': 0, 'q2': 0, 'q4': 0, 'avg_ack_egress_rate': 0.0, 'ram_msg_count': 0, 'ram_ack_count': 0, 'len': 0, 'persistent_count': 0, 'target_ram_count': 'infinity', 'next_seq_id': 0, 'delta': ['delta', 'undefined', 0, 'undefined'], 'pending_acks': 0, 'avg_ack_ingress_rate': 0.0, 'avg_egress_rate': 0.0, 'avg_ingress_rate': 0.0}, 'durable': True, 'idle_since': '2013-10-03 13:38:18', 'exclusive_consumer_tag': '', 'arguments': {}, 'memory': 10956, 'policy': '', 'auto_delete': False},
            {'status': 'running', 'node': 'rabbit@host, 'name': 'queue10', 'consumers': 0, 'vhost': '/', 'backing_queue_status': {'q1': 0, 'q3': 0, 'q2': 0, 'q4': 0, 'avg_ack_egress_rate': 0.0, 'ram_msg_count': 0, 'ram_ack_count': 0, 'len': 0, 'persistent_count': 0, 'target_ram_count': 'infinity', 'next_seq_id': 0, 'delta': ['delta', 'undefined', 0, 'undefined'], 'pending_acks': 0, 'avg_ack_ingress_rate': 0.0, 'avg_egress_rate': 0.0, 'avg_ingress_rate': 0.0}, 'durable': True, 'idle_since': '2013-10-03 13:38:18', 'exclusive_consumer_tag': '', 'arguments': {}, 'memory': 10956, 'policy': '', 'auto_delete': False},
            {'status': 'running', 'node': 'rabbit@host', 'name': 'queue11', 'consumers': 0, 'vhost': '/', 'backing_queue_status': {'q1': 0, 'q3': 0, 'q2': 0, 'q4': 0, 'avg_ack_egress_rate': 0.0, 'ram_msg_count': 0, 'ram_ack_count': 0, 'len': 0, 'persistent_count': 0, 'target_ram_count': 'infinity', 'next_seq_id': 0, 'delta': ['delta', 'undefined', 0, 'undefined'], 'pending_acks': 0, 'avg_ack_ingress_rate': 0.0, 'avg_egress_rate': 0.0, 'avg_ingress_rate': 0.0}, 'durable': True, 'idle_since': '2013-10-03 13:38:18', 'exclusive_consumer_tag': '', 'arguments': {}, 'memory': 10956, 'policy': '', 'auto_delete': False},
            ...
        ]
        """
        if len(explicit_filters) > max_detailed:
            raise Exception(
                "The maximum number of %s you can specify is %d." % (object_type, max_detailed))

        # a list of queues/nodes is specified. We process only those
        data = self._filter_list(data, explicit_filters, regex_filters, object_type, instance.get("tag_families", False))

        # if no filters are specified, check everything according to the limits
        if len(data) > ALERT_THRESHOLD * max_detailed:
            # Post a message on the dogweb stream to warn
            self.alert(base_url, max_detailed, len(data), object_type, custom_tags)

        if len(data) > max_detailed:
            # Display a warning in the info page
            self.warning(
                "Too many items to fetch. You must choose the %s you are interested in by editing the rabbitmq.yaml configuration file or get in touch with Datadog Support" % object_type)

        for data_line in data[:max_detailed]:
<<<<<<< HEAD
            # We truncate the list of nodes/queues/exchanges if it's above the limit
            self._get_metrics(data_line, object_type)
=======
            # We truncate the list of nodes/queues if it's above the limit
            self._get_metrics(data_line, object_type, custom_tags)
>>>>>>> d189374a

        # get a list of the number of bindings on a given queue
        # /api/queues/vhost/name/bindings
        if object_type is QUEUE_TYPE:
            self._get_queue_bindings_metrics(base_url, custom_tags, data, instance_proxy,
                                            instance, object_type, auth, ssl_verify)

    def _get_metrics(self, data, object_type, custom_tags):
        tags = self._get_tags(data, object_type, custom_tags)
        for attribute, metric_name, operation in ATTRIBUTES[object_type]:
            # Walk down through the data path, e.g. foo/bar => d['foo']['bar']
            root = data
            keys = attribute.split('/')
            for path in keys[:-1]:
                root = root.get(path, {})

            value = root.get(keys[-1], None)
            if value is not None:
                try:
                    self.gauge('rabbitmq.%s.%s' % (
                        METRIC_SUFFIX[object_type], metric_name), operation(value), tags=tags)
                except ValueError:
                    self.log.debug("Caught ValueError for %s %s = %s  with tags: %s" % (
                        METRIC_SUFFIX[object_type], attribute, value, tags))

    def _get_queue_bindings_metrics(self, base_url, custom_tags, data, instance_proxy,
                                    instance, object_type, auth=None, ssl_verify=True):
        for item in data:
            vhost = item['vhost']
            tags = self._get_tags(item, object_type, custom_tags)
            url = '{}/{}/{}/bindings'.format(QUEUE_TYPE, urllib.quote_plus(vhost), item['name'])
            bindings_count = len(self._get_data(urlparse.urljoin(base_url, url), auth=auth,
                    ssl_verify=ssl_verify, proxies=instance_proxy))

            self.gauge('rabbitmq.queue.bindings.count', bindings_count, tags)

    def get_connections_stat(self, instance, base_url, object_type, vhosts, custom_tags, auth=None, ssl_verify=True):
        """
        Collect metrics on currently open connection per vhost.
        """
        instance_proxy = self.get_instance_proxy(instance, base_url)
        data = self._get_data(urlparse.urljoin(base_url, object_type), auth=auth,
                              ssl_verify=ssl_verify, proxies=instance_proxy)

        stats = {vhost: 0 for vhost in vhosts}
        connection_states = defaultdict(int)
        for conn in data:
            if conn['vhost'] in vhosts:
                stats[conn['vhost']] += 1
                # 'state' does not exist for direct type connections.
                connection_states[conn.get('state', 'direct')] += 1

        for vhost, nb_conn in stats.iteritems():
            self.gauge('rabbitmq.connections', nb_conn, tags=['%s_vhost:%s' % (TAG_PREFIX, vhost)] + custom_tags)

        for conn_state, nb_conn in connection_states.iteritems():
            self.gauge('rabbitmq.connections.state', nb_conn, tags=['%s_conn_state:%s' % (TAG_PREFIX, conn_state)] + custom_tags)

    def alert(self, base_url, max_detailed, size, object_type, custom_tags):
        key = "%s%s" % (base_url, object_type)
        if key in self.already_alerted:
            # We have already posted an event
            return

        self.already_alerted.append(key)

        title = "RabbitMQ integration is approaching the limit on the number of %s that can be collected from on %s" % (
            object_type, self.hostname)
        msg = """%s %s are present. The limit is %s.
        Please get in touch with Datadog support to increase the limit.""" % (size, object_type, max_detailed)

        event = {
            "timestamp": int(time.time()),
            "event_type": EVENT_TYPE,
            "msg_title": title,
            "msg_text": msg,
            "alert_type": 'warning',
            "source_type_name": SOURCE_TYPE_NAME,
            "host": self.hostname,
            "tags": ["base_url:%s" % base_url, "host:%s" % self.hostname] + custom_tags,
            "event_object": "rabbitmq.limit.%s" % object_type,
        }

        self.event(event)

    def _check_aliveness(self, instance, base_url, vhosts, custom_tags, auth=None, ssl_verify=True):
        """
        Check the aliveness API against all or a subset of vhosts. The API
        will return {"status": "ok"} and a 200 response code in the case
        that the check passes.
        """

        for vhost in vhosts:
            tags = ['vhost:%s' % vhost] + custom_tags
            # We need to urlencode the vhost because it can be '/'.
            path = u'aliveness-test/%s' % (urllib.quote_plus(vhost))
            aliveness_url = urlparse.urljoin(base_url, path)
            aliveness_proxy = self.get_instance_proxy(instance, aliveness_url)
            aliveness_response = self._get_data(aliveness_url, auth=auth, ssl_verify=ssl_verify, proxies=aliveness_proxy)
            message = u"Response from aliveness API: %s" % aliveness_response

            if aliveness_response.get('status') == 'ok':
                status = AgentCheck.OK
            else:
                status = AgentCheck.CRITICAL

            self.service_check('rabbitmq.aliveness', status, tags, message=message)<|MERGE_RESOLUTION|>--- conflicted
+++ resolved
@@ -22,11 +22,8 @@
 EXCHANGE_TYPE = 'exchanges'
 QUEUE_TYPE = 'queues'
 NODE_TYPE = 'nodes'
-<<<<<<< HEAD
+CONNECTION_TYPE = 'connections'
 MAX_DETAILED_EXCHANGES = 50
-=======
-CONNECTION_TYPE = 'connections'
->>>>>>> d189374a
 MAX_DETAILED_QUEUES = 200
 MAX_DETAILED_NODES = 100
 # Post an event in the stream when the number of queues or nodes to
@@ -219,11 +216,8 @@
         base_url, max_detailed, specified, auth, ssl_verify, custom_tags = self._get_config(instance)
         try:
             # Generate metrics from the status API.
-<<<<<<< HEAD
-            self.get_stats(instance, base_url, EXCHANGE_TYPE, max_detailed[EXCHANGE_TYPE], specified[EXCHANGE_TYPE], auth=auth)
-            self.get_stats(instance, base_url, QUEUE_TYPE, max_detailed[QUEUE_TYPE], specified[QUEUE_TYPE], auth=auth)
-            self.get_stats(instance, base_url, NODE_TYPE, max_detailed[NODE_TYPE], specified[NODE_TYPE], auth=auth)
-=======
+            self.get_stats(instance, base_url, EXCHANGE_TYPE, max_detailed[EXCHANGE_TYPE], specified[EXCHANGE_TYPE], custom_tags,
+                           auth=auth, ssl_verify=ssl_verify)
             self.get_stats(instance, base_url, QUEUE_TYPE, max_detailed[QUEUE_TYPE], specified[QUEUE_TYPE], custom_tags,
                            auth=auth, ssl_verify=ssl_verify)
             self.get_stats(instance, base_url, NODE_TYPE, max_detailed[NODE_TYPE], specified[NODE_TYPE], custom_tags,
@@ -233,7 +227,6 @@
             self.cached_vhosts[base_url] = vhosts
             self.get_connections_stat(instance, base_url, CONNECTION_TYPE, vhosts, custom_tags,
                            auth=auth, ssl_verify=ssl_verify)
->>>>>>> d189374a
 
             # Generate a service check from the aliveness API. In the case of an invalid response
             # code or unparseable JSON this check will send no data.
@@ -262,38 +255,7 @@
         except ValueError as e:
             raise RabbitMQException('Cannot parse JSON response from API url: {} {}'.format(url, str(e)))
 
-<<<<<<< HEAD
-    def get_stats(self, instance, base_url, object_type, max_detailed, filters, auth=None):
-        """
-        instance: the check instance
-        base_url: the url of the rabbitmq management api (e.g. http://localhost:15672/api)
-        object_type: either QUEUE_TYPE or NODE_TYPE or EXCHANGE_TYPE
-        max_detailed: the limit of objects to collect for this type
-        filters: explicit or regexes filters of specified queues or nodes (specified in the yaml file)
-        """
-        data = self._get_data(urlparse.urljoin(base_url, object_type), auth=auth)
-
-        # Make a copy of this list as we will remove items from it at each
-        # iteration
-        explicit_filters = list(filters['explicit'])
-        regex_filters = filters['regexes']
-
-        """ data is a list of nodes or queues:
-        data = [
-            {'status': 'running', 'node': 'rabbit@host', 'name': 'queue1', 'consumers': 0, 'vhost': '/', 'backing_queue_status': {'q1': 0, 'q3': 0, 'q2': 0, 'q4': 0, 'avg_ack_egress_rate': 0.0, 'ram_msg_count': 0, 'ram_ack_count': 0, 'len': 0, 'persistent_count': 0, 'target_ram_count': 'infinity', 'next_seq_id': 0, 'delta': ['delta', 'undefined', 0, 'undefined'], 'pending_acks': 0, 'avg_ack_ingress_rate': 0.0, 'avg_egress_rate': 0.0, 'avg_ingress_rate': 0.0}, 'durable': True, 'idle_since': '2013-10-03 13:38:18', 'exclusive_consumer_tag': '', 'arguments': {}, 'memory': 10956, 'policy': '', 'auto_delete': False},
-            {'status': 'running', 'node': 'rabbit@host, 'name': 'queue10', 'consumers': 0, 'vhost': '/', 'backing_queue_status': {'q1': 0, 'q3': 0, 'q2': 0, 'q4': 0, 'avg_ack_egress_rate': 0.0, 'ram_msg_count': 0, 'ram_ack_count': 0, 'len': 0, 'persistent_count': 0, 'target_ram_count': 'infinity', 'next_seq_id': 0, 'delta': ['delta', 'undefined', 0, 'undefined'], 'pending_acks': 0, 'avg_ack_ingress_rate': 0.0, 'avg_egress_rate': 0.0, 'avg_ingress_rate': 0.0}, 'durable': True, 'idle_since': '2013-10-03 13:38:18', 'exclusive_consumer_tag': '', 'arguments': {}, 'memory': 10956, 'policy': '', 'auto_delete': False},
-            {'status': 'running', 'node': 'rabbit@host', 'name': 'queue11', 'consumers': 0, 'vhost': '/', 'backing_queue_status': {'q1': 0, 'q3': 0, 'q2': 0, 'q4': 0, 'avg_ack_egress_rate': 0.0, 'ram_msg_count': 0, 'ram_ack_count': 0, 'len': 0, 'persistent_count': 0, 'target_ram_count': 'infinity', 'next_seq_id': 0, 'delta': ['delta', 'undefined', 0, 'undefined'], 'pending_acks': 0, 'avg_ack_ingress_rate': 0.0, 'avg_egress_rate': 0.0, 'avg_ingress_rate': 0.0}, 'durable': True, 'idle_since': '2013-10-03 13:38:18', 'exclusive_consumer_tag': '', 'arguments': {}, 'memory': 10956, 'policy': '', 'auto_delete': False},
-            ...
-        ]
-        """
-        if len(explicit_filters) > max_detailed:
-            raise Exception(
-                "The maximum number of %s you can specify is %d." % (object_type, max_detailed))
-
-        # a list of queues/nodes is specified. We process only those
-=======
     def _filter_list(self, data, explicit_filters, regex_filters, object_type, tag_families):
->>>>>>> d189374a
         if explicit_filters or regex_filters:
             matching_lines = []
             for data_line in data:
@@ -307,16 +269,11 @@
                 for p in regex_filters:
                     match = re.search(p, name)
                     if match:
-<<<<<<< HEAD
-                        if _is_affirmative(instance.get("tag_families", False)) and match.groups():
+                        if _is_affirmative(tag_families) and match.groups():
                             if object_type == QUEUE_TYPE:
                                 data_line["queue_family"] = match.groups()[0]
                             if object_type == EXCHANGE_TYPE:
                                 data_line["exchange_family"] = match.groups()[0]
-=======
-                        if _is_affirmative(tag_families) and match.groups():
-                            data_line["queue_family"] = match.groups()[0]
->>>>>>> d189374a
                         matching_lines.append(data_line)
                         match_found = True
                         break
@@ -336,16 +293,11 @@
                 for p in regex_filters:
                     match = re.search(p, absolute_name)
                     if match:
-<<<<<<< HEAD
-                        if _is_affirmative(instance.get("tag_families", False)) and match.groups():
+                        if _is_affirmative(tag_families) and match.groups():
                             if object_type == QUEUE_TYPE:
                                 data_line["queue_family"] = match.groups()[0]
                             if object_type == EXCHANGE_TYPE:
                                 data_line["exchange_family"] = match.groups()[0]
-=======
-                        if _is_affirmative(tag_families) and match.groups():
-                            data_line["queue_family"] = match.groups()[0]
->>>>>>> d189374a
                         matching_lines.append(data_line)
                         match_found = True
                         break
@@ -368,7 +320,7 @@
         """
         instance: the check instance
         base_url: the url of the rabbitmq management api (e.g. http://localhost:15672/api)
-        object_type: either QUEUE_TYPE or NODE_TYPE
+        object_type: either QUEUE_TYPE or NODE_TYPE or EXCHANGE_TYPE
         max_detailed: the limit of objects to collect for this type
         filters: explicit or regexes filters of specified queues or nodes (specified in the yaml file)
         """
@@ -407,13 +359,8 @@
                 "Too many items to fetch. You must choose the %s you are interested in by editing the rabbitmq.yaml configuration file or get in touch with Datadog Support" % object_type)
 
         for data_line in data[:max_detailed]:
-<<<<<<< HEAD
             # We truncate the list of nodes/queues/exchanges if it's above the limit
-            self._get_metrics(data_line, object_type)
-=======
-            # We truncate the list of nodes/queues if it's above the limit
             self._get_metrics(data_line, object_type, custom_tags)
->>>>>>> d189374a
 
         # get a list of the number of bindings on a given queue
         # /api/queues/vhost/name/bindings
