# stdlib
import re
import time
import urllib

# 3p
import pymongo

# project
from checks import AgentCheck
from urlparse import urlsplit
from config import _is_affirmative
from distutils.version import LooseVersion # pylint: disable=E0611,E0401

DEFAULT_TIMEOUT = 30
GAUGE = AgentCheck.gauge
RATE = AgentCheck.rate


class MongoDb(AgentCheck):
    """
    MongoDB agent check.

    # Metrics
    Metric available for collection are listed by topic as `MongoDb` class variables.

    Various metric topics are collected by default. Others require the
    corresponding option enabled in the check configuration file.

    ## Format
    Metrics are listed with the following format:
        ```
        metric_name -> metric_type
        ```
        or
        ```
        metric_name -> (metric_type, alias)*
        ```

    * `alias` parameter is optional, if unspecified, MongoDB metrics are reported
       with their original metric names.

    # Service checks
    Available service checks:
    * `mongodb.can_connect`
      Connectivity health to the instance.
    * `mongodb.replica_set_member_state`
      Disposition of the member replica set state.
    """
    # Source
    SOURCE_TYPE_NAME = 'mongodb'

    # Service check
    SERVICE_CHECK_NAME = 'mongodb.can_connect'

    # Metrics
    """
    Core metrics collected by default.
    """
    BASE_METRICS = {
        "asserts.msg": RATE,
        "asserts.regular": RATE,
        "asserts.rollovers": RATE,
        "asserts.user": RATE,
        "asserts.warning": RATE,
        "backgroundFlushing.average_ms": GAUGE,
        "backgroundFlushing.flushes": RATE,
        "backgroundFlushing.last_ms": GAUGE,
        "backgroundFlushing.total_ms": GAUGE,
        "connections.available": GAUGE,
        "connections.current": GAUGE,
        "connections.totalCreated": GAUGE,
        "cursors.timedOut": GAUGE,
        "cursors.totalOpen": GAUGE,
        "extra_info.heap_usage_bytes": RATE,
        "extra_info.page_faults": RATE,
        "fsyncLocked": GAUGE,
        "globalLock.activeClients.readers": GAUGE,
        "globalLock.activeClients.total": GAUGE,
        "globalLock.activeClients.writers": GAUGE,
        "globalLock.currentQueue.readers": GAUGE,
        "globalLock.currentQueue.total": GAUGE,
        "globalLock.currentQueue.writers": GAUGE,
        "globalLock.lockTime": GAUGE,
        "globalLock.ratio": GAUGE,                  # < 2.2
        "globalLock.totalTime": GAUGE,
        "indexCounters.accesses": RATE,
        "indexCounters.btree.accesses": RATE,       # < 2.4
        "indexCounters.btree.hits": RATE,           # < 2.4
        "indexCounters.btree.misses": RATE,         # < 2.4
        "indexCounters.btree.missRatio": GAUGE,     # < 2.4
        "indexCounters.hits": RATE,
        "indexCounters.misses": RATE,
        "indexCounters.missRatio": GAUGE,
        "indexCounters.resets": RATE,
        "mem.bits": GAUGE,
        "mem.mapped": GAUGE,
        "mem.mappedWithJournal": GAUGE,
        "mem.resident": GAUGE,
        "mem.virtual": GAUGE,
        "metrics.cursor.open.noTimeout": GAUGE,
        "metrics.cursor.open.pinned": GAUGE,
        "metrics.cursor.open.total": GAUGE,
        "metrics.cursor.timedOut": RATE,
        "metrics.document.deleted": RATE,
        "metrics.document.inserted": RATE,
        "metrics.document.returned": RATE,
        "metrics.document.updated": RATE,
        "metrics.getLastError.wtime.num": RATE,
        "metrics.getLastError.wtime.totalMillis": RATE,
        "metrics.getLastError.wtimeouts": RATE,
        "metrics.operation.fastmod": RATE,
        "metrics.operation.idhack": RATE,
        "metrics.operation.scanAndOrder": RATE,
        "metrics.operation.writeConflicts": RATE,
        "metrics.queryExecutor.scanned": RATE,
        "metrics.record.moves": RATE,
        "metrics.repl.apply.batches.num": RATE,
        "metrics.repl.apply.batches.totalMillis": RATE,
        "metrics.repl.apply.ops": RATE,
        "metrics.repl.buffer.count": GAUGE,
        "metrics.repl.buffer.maxSizeBytes": GAUGE,
        "metrics.repl.buffer.sizeBytes": GAUGE,
        "metrics.repl.network.bytes": RATE,
        "metrics.repl.network.getmores.num": RATE,
        "metrics.repl.network.getmores.totalMillis": RATE,
        "metrics.repl.network.ops": RATE,
        "metrics.repl.network.readersCreated": RATE,
        "metrics.repl.oplog.insert.num": RATE,
        "metrics.repl.oplog.insert.totalMillis": RATE,
        "metrics.repl.oplog.insertBytes": RATE,
        "metrics.repl.preload.docs.num": RATE,
        "metrics.repl.preload.docs.totalMillis": RATE,
        "metrics.repl.preload.indexes.num": RATE,
        "metrics.repl.preload.indexes.totalMillis": RATE,
        "metrics.repl.storage.freelist.search.bucketExhausted": RATE,
        "metrics.repl.storage.freelist.search.requests": RATE,
        "metrics.repl.storage.freelist.search.scanned": RATE,
        "metrics.ttl.deletedDocuments": RATE,
        "metrics.ttl.passes": RATE,
        "network.bytesIn": RATE,
        "network.bytesOut": RATE,
        "network.numRequests": RATE,
        "opcounters.command": RATE,
        "opcounters.delete": RATE,
        "opcounters.getmore": RATE,
        "opcounters.insert": RATE,
        "opcounters.query": RATE,
        "opcounters.update": RATE,
        "opcountersRepl.command": RATE,
        "opcountersRepl.delete": RATE,
        "opcountersRepl.getmore": RATE,
        "opcountersRepl.insert": RATE,
        "opcountersRepl.query": RATE,
        "opcountersRepl.update": RATE,
        "oplog.logSizeMB": GAUGE,
        "oplog.usedSizeMB": GAUGE,
        "oplog.timeDiff": GAUGE,
        "replSet.health": GAUGE,
        "replSet.replicationLag": GAUGE,
        "replSet.state": GAUGE,
        "replSet.votes": GAUGE,
        "replSet.voteFraction": GAUGE,
        "stats.avgObjSize": GAUGE,
        "stats.collections": GAUGE,
        "stats.dataSize": GAUGE,
        "stats.fileSize": GAUGE,
        "stats.indexes": GAUGE,
        "stats.indexSize": GAUGE,
        "stats.nsSizeMB": GAUGE,
        "stats.numExtents": GAUGE,
        "stats.objects": GAUGE,
        "stats.storageSize": GAUGE,
        "uptime": GAUGE,
    }

    """
    Journaling-related operations and performance report.

    https://docs.mongodb.org/manual/reference/command/serverStatus/#serverStatus.dur
    """
    DURABILITY_METRICS = {
        "dur.commits": GAUGE,
        "dur.commitsInWriteLock": GAUGE,
        "dur.compression": GAUGE,
        "dur.earlyCommits": GAUGE,
        "dur.journaledMB": GAUGE,
        "dur.timeMs.dt": GAUGE,
        "dur.timeMs.prepLogBuffer": GAUGE,
        "dur.timeMs.remapPrivateView": GAUGE,
        "dur.timeMs.writeToDataFiles": GAUGE,
        "dur.timeMs.writeToJournal": GAUGE,
        "dur.writeToDataFilesMB": GAUGE,

        # Required version > 3.0.0
        "dur.timeMs.commits": GAUGE,
        "dur.timeMs.commitsInWriteLock": GAUGE,
    }

    """
    ServerStatus use of database commands report.
    Required version > 3.0.0.

    https://docs.mongodb.org/manual/reference/command/serverStatus/#serverStatus.metrics.commands
    """
    COMMANDS_METRICS = {
        # Required version >
        "metrics.commands.count.failed": RATE,
        "metrics.commands.count.total": GAUGE,
        "metrics.commands.createIndexes.failed": RATE,
        "metrics.commands.createIndexes.total": GAUGE,
        "metrics.commands.delete.failed": RATE,
        "metrics.commands.delete.total": GAUGE,
        "metrics.commands.eval.failed": RATE,
        "metrics.commands.eval.total": GAUGE,
        "metrics.commands.findAndModify.failed": RATE,
        "metrics.commands.findAndModify.total": GAUGE,
        "metrics.commands.insert.failed": RATE,
        "metrics.commands.insert.total": GAUGE,
        "metrics.commands.update.failed": RATE,
        "metrics.commands.update.total": GAUGE,
    }

    """
    ServerStatus locks report.
    Required version > 3.0.0.

    https://docs.mongodb.org/manual/reference/command/serverStatus/#server-status-locks
    """
    LOCKS_METRICS = {
        "locks.Collection.acquireCount.R": RATE,
        "locks.Collection.acquireCount.r": RATE,
        "locks.Collection.acquireCount.W": RATE,
        "locks.Collection.acquireCount.w": RATE,
        "locks.Collection.acquireWaitCount.R": RATE,
        "locks.Collection.acquireWaitCount.W": RATE,
        "locks.Collection.timeAcquiringMicros.R": RATE,
        "locks.Collection.timeAcquiringMicros.W": RATE,
        "locks.Database.acquireCount.r": RATE,
        "locks.Database.acquireCount.R": RATE,
        "locks.Database.acquireCount.w": RATE,
        "locks.Database.acquireCount.W": RATE,
        "locks.Database.acquireWaitCount.r": RATE,
        "locks.Database.acquireWaitCount.R": RATE,
        "locks.Database.acquireWaitCount.w": RATE,
        "locks.Database.acquireWaitCount.W": RATE,
        "locks.Database.timeAcquiringMicros.r": RATE,
        "locks.Database.timeAcquiringMicros.R": RATE,
        "locks.Database.timeAcquiringMicros.w": RATE,
        "locks.Database.timeAcquiringMicros.W": RATE,
        "locks.Global.acquireCount.r": RATE,
        "locks.Global.acquireCount.R": RATE,
        "locks.Global.acquireCount.w": RATE,
        "locks.Global.acquireCount.W": RATE,
        "locks.Global.acquireWaitCount.r": RATE,
        "locks.Global.acquireWaitCount.R": RATE,
        "locks.Global.acquireWaitCount.w": RATE,
        "locks.Global.acquireWaitCount.W": RATE,
        "locks.Global.timeAcquiringMicros.r": RATE,
        "locks.Global.timeAcquiringMicros.R": RATE,
        "locks.Global.timeAcquiringMicros.w": RATE,
        "locks.Global.timeAcquiringMicros.W": RATE,
        "locks.Metadata.acquireCount.R": RATE,
        "locks.Metadata.acquireCount.W": RATE,
        "locks.MMAPV1Journal.acquireCount.r": RATE,
        "locks.MMAPV1Journal.acquireCount.w": RATE,
        "locks.MMAPV1Journal.acquireWaitCount.r": RATE,
        "locks.MMAPV1Journal.acquireWaitCount.w": RATE,
        "locks.MMAPV1Journal.timeAcquiringMicros.r": RATE,
        "locks.MMAPV1Journal.timeAcquiringMicros.w": RATE,
        "locks.oplog.acquireCount.R": RATE,
        "locks.oplog.acquireCount.w": RATE,
        "locks.oplog.acquireWaitCount.R": RATE,
        "locks.oplog.acquireWaitCount.w": RATE,
        "locks.oplog.timeAcquiringMicros.R": RATE,
        "locks.oplog.timeAcquiringMicros.w": RATE,
    }

    """
    TCMalloc memory allocator report.
    """
    TCMALLOC_METRICS = {
        "tcmalloc.generic.current_allocated_bytes": GAUGE,
        "tcmalloc.generic.heap_size": GAUGE,
        "tcmalloc.tcmalloc.aggressive_memory_decommit": GAUGE,
        "tcmalloc.tcmalloc.central_cache_free_bytes": GAUGE,
        "tcmalloc.tcmalloc.current_total_thread_cache_bytes": GAUGE,
        "tcmalloc.tcmalloc.max_total_thread_cache_bytes": GAUGE,
        "tcmalloc.tcmalloc.pageheap_free_bytes": GAUGE,
        "tcmalloc.tcmalloc.pageheap_unmapped_bytes": GAUGE,
        "tcmalloc.tcmalloc.thread_cache_free_bytes": GAUGE,
        "tcmalloc.tcmalloc.transfer_cache_free_bytes": GAUGE,
    }

    """
    WiredTiger storage engine.
    """
    WIREDTIGER_METRICS = {
        "wiredTiger.cache.bytes currently in the cache": (GAUGE, "wiredTiger.cache.bytes_currently_in_cache"),  # noqa
        "wiredTiger.cache.failed eviction of pages that exceeded the in-memory maximum": (RATE, "wiredTiger.cache.failed_eviction_of_pages_exceeding_the_in-memory_maximum"),  # noqa
        "wiredTiger.cache.in-memory page splits": GAUGE,
        "wiredTiger.cache.maximum bytes configured": GAUGE,
        "wiredTiger.cache.maximum page size at eviction": GAUGE,
        "wiredTiger.cache.modified pages evicted": GAUGE,
        "wiredTiger.cache.pages read into cache": GAUGE, # noqa
        "wiredTiger.cache.pages written from cache": GAUGE, # noqa
        "wiredTiger.cache.pages currently held in the cache": (GAUGE, "wiredTiger.cache.pages_currently_held_in_cache"),  # noqa
        "wiredTiger.cache.pages evicted because they exceeded the in-memory maximum": (RATE, "wiredTiger.cache.pages_evicted_exceeding_the_in-memory_maximum"),  # noqa
        "wiredTiger.cache.pages evicted by application threads": RATE,
        "wiredTiger.cache.tracked dirty bytes in the cache": (GAUGE, "wiredTiger.cache.tracked_dirty_bytes_in_cache"),  # noqa
        "wiredTiger.cache.unmodified pages evicted": GAUGE,
        "wiredTiger.concurrentTransactions.read.available": GAUGE,
        "wiredTiger.concurrentTransactions.read.out": GAUGE,
        "wiredTiger.concurrentTransactions.read.totalTickets": GAUGE,
        "wiredTiger.concurrentTransactions.write.available": GAUGE,
        "wiredTiger.concurrentTransactions.write.out": GAUGE,
        "wiredTiger.concurrentTransactions.write.totalTickets": GAUGE,
    }

    """
    Usage statistics for each collection.

    https://docs.mongodb.org/v3.0/reference/command/top/
    """
    TOP_METRICS = {
        "commands.count": GAUGE,
        "commands.time": GAUGE,
        "getmore.count": GAUGE,
        "getmore.time": GAUGE,
        "insert.count": GAUGE,
        "insert.time": GAUGE,
        "queries.count": GAUGE,
        "queries.time": GAUGE,
        "readLock.count": GAUGE,
        "readLock.time": GAUGE,
        "remove.count": GAUGE,
        "remove.time": GAUGE,
        "total.count": GAUGE,
        "total.time": GAUGE,
        "update.count": GAUGE,
        "update.time": GAUGE,
        "writeLock.count": GAUGE,
        "writeLock.time": GAUGE,
    }

    COLLECTION_METRICS = {
        'collection.size': GAUGE,
        'collection.avgObjSize': GAUGE,
        'collection.count': GAUGE,
        'collection.capped': GAUGE,
        'collection.max': GAUGE,
        'collection.maxSize': GAUGE,
        'collection.storageSize': GAUGE,
        'collection.nindexes': GAUGE,
        'collection.indexSizes': GAUGE,
    }

    """
    Mapping for case-sensitive metric name suffixes.

    https://docs.mongodb.org/manual/reference/command/serverStatus/#server-status-locks
    """
    CASE_SENSITIVE_METRIC_NAME_SUFFIXES = {
        '\.R\\b': ".shared",
        '\.r\\b': ".intent_shared",
        '\.W\\b': ".exclusive",
        '\.w\\b': ".intent_exclusive",
    }

    """
    Metrics collected by default.
    """
    DEFAULT_METRICS = {
        'base': BASE_METRICS,
        'durability': DURABILITY_METRICS,
        'locks': LOCKS_METRICS,
        'wiredtiger': WIREDTIGER_METRICS,
    }

    """
    Additional metrics by category.
    """
    AVAILABLE_METRICS = {
        'metrics.commands': COMMANDS_METRICS,
        'tcmalloc': TCMALLOC_METRICS,
        'top': TOP_METRICS,
        'collection': COLLECTION_METRICS,
    }

    # Replication states
    """
    MongoDB replica set states, as documented at
    https://docs.mongodb.org/manual/reference/replica-states/
    """
    REPLSET_MEMBER_STATES = {
        0: ('STARTUP', 'Starting Up'),
        1: ('PRIMARY', 'Primary'),
        2: ('SECONDARY', 'Secondary'),
        3: ('RECOVERING', 'Recovering'),
        4: ('Fatal', 'Fatal'),   # MongoDB docs don't list this state
        5: ('STARTUP2', 'Starting up (forking threads)'),
        6: ('UNKNOWN', 'Unknown to this replset member'),
        7: ('ARBITER', 'Arbiter'),
        8: ('DOWN', 'Down'),
        9: ('ROLLBACK', 'Rollback'),
        10: ('REMOVED', 'Removed'),
    }

    def __init__(self, name, init_config, agentConfig, instances=None):
        AgentCheck.__init__(self, name, init_config, agentConfig, instances)

        # Members' last replica set states
        self._last_state_by_server = {}

        # List of metrics to collect per instance
        self.metrics_to_collect_by_instance = {}

        self.collection_metrics_names = []
        for (key, value) in self.COLLECTION_METRICS.iteritems():
            self.collection_metrics_names.append(key.split('.')[1])

    def get_library_versions(self):
        return {"pymongo": pymongo.version}

    def get_state_description(self, state):
        if state in self.REPLSET_MEMBER_STATES:
            return self.REPLSET_MEMBER_STATES[state][1]
        else:
            return 'Replset state %d is unknown to the Datadog agent' % state

    def get_state_name(self, state):
        if state in self.REPLSET_MEMBER_STATES:
            return self.REPLSET_MEMBER_STATES[state][0]
        else:
            return 'UNKNOWN'

    def _report_replica_set_state(self, state, clean_server_name, replset_name, agentConfig):
        """
        Report the member's replica set state
        * Submit a service check.
        * Create an event on state change.
        """
        last_state = self._last_state_by_server.get(clean_server_name, -1)
        self._last_state_by_server[clean_server_name] = state
        if last_state != state and last_state != -1:
            return self.create_event(last_state, state, clean_server_name, replset_name, agentConfig)

    def hostname_for_event(self, clean_server_name, agentConfig):
        """Return a reasonable hostname for a replset membership event to mention."""
        uri = urlsplit(clean_server_name)
        if '@' in uri.netloc:
            hostname = uri.netloc.split('@')[1].split(':')[0]
        else:
            hostname = uri.netloc.split(':')[0]
        if hostname == 'localhost':
            hostname = self.hostname
        return hostname

    def create_event(self, last_state, state, clean_server_name, replset_name, agentConfig):
        """Create an event with a message describing the replication
            state of a mongo node"""

        status = self.get_state_description(state)
        short_status = self.get_state_name(state)
        last_short_status = self.get_state_name(last_state)
        hostname = self.hostname_for_event(clean_server_name, agentConfig)
        msg_title = "%s is %s for %s" % (hostname, short_status, replset_name)
        msg = "MongoDB %s (%s) just reported as %s (%s) for %s; it was %s before." % (hostname, clean_server_name, status, short_status, replset_name, last_short_status)

        self.event({
            'timestamp': int(time.time()),
            'source_type_name': self.SOURCE_TYPE_NAME,
            'msg_title': msg_title,
            'msg_text': msg,
            'host': hostname,
            'tags': [
                'action:mongo_replset_member_status_change',
                'member_status:' + short_status,
                'previous_member_status:' + last_short_status,
                'replset:' + replset_name,
            ]
        })

    def _build_metric_list_to_collect(self, additional_metrics):
        """
        Build the metric list to collect based on the instance preferences.
        """
        metrics_to_collect = {}

        # Defaut metrics
        for default_metrics in self.DEFAULT_METRICS.itervalues():
            metrics_to_collect.update(default_metrics)

        # Additional metrics metrics
        for option in additional_metrics:
            additional_metrics = self.AVAILABLE_METRICS.get(option)
            if not additional_metrics:
                if option in self.DEFAULT_METRICS:
                    self.log.warning(
                        u"`%s` option is deprecated."
                        u" The corresponding metrics are collected by default.", option
                    )
                else:
                    self.log.warning(
                        u"Failed to extend the list of metrics to collect:"
                        u" unrecognized `%s` option", option
                    )
                continue

            self.log.debug(
                u"Adding `%s` corresponding metrics to the list"
                u" of metrics to collect.", option
            )
            metrics_to_collect.update(additional_metrics)

        return metrics_to_collect

    def _get_metrics_to_collect(self, instance_key, additional_metrics):
        """
        Return and cache the list of metrics to collect.
        """
        if instance_key not in self.metrics_to_collect_by_instance:
            self.metrics_to_collect_by_instance[instance_key] = \
                self._build_metric_list_to_collect(additional_metrics)
        return self.metrics_to_collect_by_instance[instance_key]

    def _resolve_metric(self, original_metric_name, metrics_to_collect, prefix=""):
        """
        Return the submit method and the metric name to use.

        The metric name is defined as follow:
        * If available, the normalized metric name alias
        * (Or) the normalized original metric name
        """

        submit_method = metrics_to_collect[original_metric_name][0] \
            if isinstance(metrics_to_collect[original_metric_name], tuple) \
            else metrics_to_collect[original_metric_name]
        metric_name = metrics_to_collect[original_metric_name][1] \
            if isinstance(metrics_to_collect[original_metric_name], tuple) \
            else original_metric_name

        return submit_method, self._normalize(metric_name, submit_method, prefix)

    def _normalize(self, metric_name, submit_method, prefix):
        """
        Replace case-sensitive metric name characters, normalize the metric name,
        prefix and suffix according to its type.
        """
        metric_prefix = "mongodb." if not prefix else "mongodb.{0}.".format(prefix)
        metric_suffix = "ps" if submit_method == RATE else ""

        # Replace case-sensitive metric name characters
        for pattern, repl in self.CASE_SENSITIVE_METRIC_NAME_SUFFIXES.iteritems():
            metric_name = re.compile(pattern).sub(repl, metric_name)

        # Normalize, and wrap
        return u"{metric_prefix}{normalized_metric_name}{metric_suffix}".format(
            normalized_metric_name=self.normalize(metric_name.lower()),
            metric_prefix=metric_prefix, metric_suffix=metric_suffix
        )

    def _authenticate(self, database, username, password, use_x509, server_name, service_check_tags):
        """
        Authenticate to the database.

        Available mechanisms:
        * Username & password
        * X.509

        More information:
        https://api.mongodb.com/python/current/examples/authentication.html
        """
        authenticated = False
        try:
            # X.509
            if use_x509:
                self.log.debug(
                    u"Authenticate `%s`  to `%s` using `MONGODB-X509` mechanism",
                    username, database
                )
                authenticated = database.authenticate(username, mechanism='MONGODB-X509')

            # Username & password
            else:
                authenticated = database.authenticate(username, password)

        except pymongo.errors.PyMongoError as e:
            self.log.error(
                u"Authentication failed due to invalid credentials or configuration issues. %s", e
            )

        if not authenticated:
            message = ("Mongo: cannot connect with config %s" % server_name)
            self.service_check(
                self.SERVICE_CHECK_NAME,
                AgentCheck.CRITICAL,
                tags=service_check_tags,
                message=message)
            raise Exception(message)

        return authenticated

    def _parse_uri(self, server, sanitize_username=False):
        """
        Parses a MongoDB-formatted URI (e.g. mongodb://user:pass@server/db) and returns parsed elements
        and a sanitized URI.
        """
        parsed = pymongo.uri_parser.parse_uri(server)

        username = parsed.get('username')
        password = parsed.get('password')
        db_name = parsed.get('database')
        nodelist = parsed.get('nodelist')
        auth_source = parsed.get('options', {}).get('authsource')

        # Remove password (and optionally username) from sanitized server URI.
        # To ensure that the `replace` works well, we first need to url-decode the raw server string
        # since the password parsed by pymongo is url-decoded
        decoded_server = urllib.unquote_plus(server)
        clean_server_name = decoded_server.replace(password, "*" * 5) if password else decoded_server

        if sanitize_username and username:
            username_pattern = u"{}[@:]".format(re.escape(username))
            clean_server_name = re.sub(username_pattern, "", clean_server_name)

        return username, password, db_name, nodelist, clean_server_name, auth_source

    def _collect_indexes_stats(self, instance, db, tags):
        """
        Collect indexes statistics for all collections in the configuration.
        This use the "$indexStats" command.
        """
        for coll_name in instance.get('collections', []):
            try:
                for stats in db[coll_name].aggregate([{"$indexStats": {}}], cursor={}):
                    idx_tags = tags + [
                        "name:{0}".format(stats.get('name', 'unknown')),
                        "collection:{0}".format(coll_name),
                    ]
                    self.gauge('mongodb.collection.indexes.accesses.ops', int(stats.get('accesses', {}).get('ops', 0)), idx_tags)
            except Exception as e:
                self.log.error("Could not fetch indexes stats for collection %s: %s", coll_name, e)

    def check(self, instance):
        """
        Returns a dictionary that looks a lot like what's sent back by
        db.serverStatus()
        """

        def total_seconds(td):
            """
            Returns total seconds of a timedelta in a way that's safe for
            Python < 2.7
            """
            if hasattr(td, 'total_seconds'):
                return td.total_seconds()
            else:
                return (
                    lag.microseconds +
                    (lag.seconds + lag.days * 24 * 3600) * 10**6
                ) / 10.0**6

        if 'server' not in instance:
            raise Exception("Missing 'server' in mongo config")

        # x.509 authentication
        ssl_params = {
            'ssl': instance.get('ssl', None),
            'ssl_keyfile': instance.get('ssl_keyfile', None),
            'ssl_certfile': instance.get('ssl_certfile', None),
            'ssl_cert_reqs': instance.get('ssl_cert_reqs', None),
            'ssl_ca_certs': instance.get('ssl_ca_certs', None)
        }

        for key, param in ssl_params.items():
            if param is None:
                del ssl_params[key]

        server = instance['server']
        username, password, db_name, nodelist, clean_server_name, auth_source = self._parse_uri(server, sanitize_username=bool(ssl_params))
        additional_metrics = instance.get('additional_metrics', [])

        # Get the list of metrics to collect
        collect_tcmalloc_metrics = 'tcmalloc' in additional_metrics
        metrics_to_collect = self._get_metrics_to_collect(
            server,
            additional_metrics
        )

        # Tagging
        tags = instance.get('tags', [])
        # ...de-dupe tags to avoid a memory leak
        tags = list(set(tags))

        if not db_name:
            self.log.info('No MongoDB database found in URI. Defaulting to admin.')
            db_name = 'admin'

        service_check_tags = [
            "db:%s" % db_name
        ]
        service_check_tags.extend(tags)

        # ...add the `server` tag to the metrics' tags only
        # (it's added in the backend for service checks)
        tags.append('server:%s' % clean_server_name)

        if nodelist:
            host = nodelist[0][0]
            port = nodelist[0][1]
            service_check_tags = service_check_tags + [
                "host:%s" % host,
                "port:%s" % port
            ]

        timeout = float(instance.get('timeout', DEFAULT_TIMEOUT)) * 1000
        try:
            cli = pymongo.mongo_client.MongoClient(
                server,
                socketTimeoutMS=timeout,
                connectTimeoutMS=timeout,
                serverSelectionTimeoutMS=timeout,
                read_preference=pymongo.ReadPreference.PRIMARY_PREFERRED,
                **ssl_params)
            # some commands can only go against the admin DB
            admindb = cli['admin']
            db = cli[db_name]
        except Exception:
            self.service_check(
                self.SERVICE_CHECK_NAME,
                AgentCheck.CRITICAL,
                tags=service_check_tags)
            raise

        # Authenticate
        do_auth = True
        use_x509 = ssl_params and not password

        if not username:
            self.log.debug(
                u"A username is required to authenticate to `%s`", server
            )
            do_auth = False

        if do_auth:
            if auth_source:
                self.log.info("authSource was specified in the the server URL: using '%s' as the authentication database", auth_source)
                self._authenticate(cli[auth_source], username, password, use_x509, clean_server_name, service_check_tags)
            else:
                self._authenticate(db, username, password, use_x509, clean_server_name, service_check_tags)

        try:
            status = db.command('serverStatus', tcmalloc=collect_tcmalloc_metrics)
        except Exception:
            self.service_check(
                self.SERVICE_CHECK_NAME,
                AgentCheck.CRITICAL,
                tags=service_check_tags)
            raise
        else:
            self.service_check(
                self.SERVICE_CHECK_NAME,
                AgentCheck.OK,
                tags=service_check_tags)

        if status['ok'] == 0:
            raise Exception(status['errmsg'].__str__())

        ops = db.current_op()
        status['fsyncLocked'] = 1 if ops.get('fsyncLock') else 0

        status['stats'] = db.command('dbstats')
        dbstats = {}
        dbstats[db_name] = {'stats': status['stats']}

        # Handle replica data, if any
        # See
        # http://www.mongodb.org/display/DOCS/Replica+Set+Commands#ReplicaSetCommands-replSetGetStatus  # noqa
        try:
            data = {}
            dbnames = []

            replSet = admindb.command('replSetGetStatus')
            if replSet:
                primary = None
                current = None

                # need a new connection to deal with replica sets
                setname = replSet.get('set')
                cli_rs = pymongo.mongo_client.MongoClient(
                    server,
                    socketTimeoutMS=timeout,
                    connectTimeoutMS=timeout,
                    serverSelectionTimeoutMS=timeout,
                    replicaset=setname,
                    read_preference=pymongo.ReadPreference.NEAREST,
                    **ssl_params)

                if do_auth:
                    if auth_source:
                        self._authenticate(cli_rs[auth_source], username, password, use_x509, server, service_check_tags)
                    else:
                        self._authenticate(cli_rs[db_name], username, password, use_x509, server, service_check_tags)

                # Replication set information
                replset_name = replSet['set']
                replset_state = self.get_state_name(replSet['myState']).lower()

                tags.extend([
                    u"replset_name:{0}".format(replset_name),
                    u"replset_state:{0}".format(replset_state),
                ])

                # Find nodes: master and current node (ourself)
                for member in replSet.get('members'):
                    if member.get('self'):
                        current = member
                    if int(member.get('state')) == 1:
                        primary = member

                # Compute a lag time
                if current is not None and primary is not None:
                    if 'optimeDate' in primary and 'optimeDate' in current:
                        lag = primary['optimeDate'] - current['optimeDate']
                        data['replicationLag'] = total_seconds(lag)

                if current is not None:
                    data['health'] = current['health']

                data['state'] = replSet['myState']

                if current is not None:
                    total = 0.0
                    cfg = cli_rs['local']['system.replset'].find_one()
                    for member in cfg.get('members'):
                        total += member.get('votes', 1)
                        if member['_id'] == current['_id']:
                            data['votes'] = member.get('votes', 1)
                    data['voteFraction'] = data['votes'] / total

                status['replSet'] = data

                # Submit events
                self._report_replica_set_state(
                    data['state'], clean_server_name, replset_name, self.agentConfig
                )

        except Exception as e:
            if "OperationFailure" in repr(e) and "replSetGetStatus" in str(e):
                pass
            else:
                raise e

        # If these keys exist, remove them for now as they cannot be serialized
        try:
            status['backgroundFlushing'].pop('last_finished')
        except KeyError:
            pass
        try:
            status.pop('localTime')
        except KeyError:
            pass

        dbnames = cli.database_names()
        self.gauge('mongodb.dbs', len(dbnames), tags=tags)

        for db_n in dbnames:
            db_aux = cli[db_n]
            dbstats[db_n] = {'stats': db_aux.command('dbstats')}

        # Go through the metrics and save the values
        for metric_name in metrics_to_collect:
            # each metric is of the form: x.y.z with z optional
            # and can be found at status[x][y][z]
            value = status

            if metric_name.startswith('stats'):
                continue
            else:
                try:
                    for c in metric_name.split("."):
                        value = value[c]
                except KeyError:
                    continue

            # value is now status[x][y][z]
            if not isinstance(value, (int, long, float)):
                raise TypeError(
                    u"{0} value is a {1}, it should be an int, a float or a long instead."
                    .format(metric_name, type(value)))

            # Submit the metric
            submit_method, metric_name_alias = self._resolve_metric(metric_name, metrics_to_collect)
            submit_method(self, metric_name_alias, value, tags=tags)

        for st, value in dbstats.iteritems():
            for metric_name in metrics_to_collect:
                if not metric_name.startswith('stats.'):
                    continue

                try:
                    val = value['stats'][metric_name.split('.')[1]]
                except KeyError:
                    continue

                # value is now status[x][y][z]
                if not isinstance(val, (int, long, float)):
                    raise TypeError(
                        u"{0} value is a {1}, it should be an int, a float or a long instead."
                        .format(metric_name, type(val))
                    )

                # Submit the metric
                metrics_tags = (
                    tags +
                    [
                        u"cluster:db:{0}".format(st),  # FIXME 6.0 - keep for backward compatibility
                        u"db:{0}".format(st),
                    ]
                )

                submit_method, metric_name_alias = \
                    self._resolve_metric(metric_name, metrics_to_collect)
                submit_method(self, metric_name_alias, val, tags=metrics_tags)

        if _is_affirmative(instance.get('collections_indexes_stats')):
            mongo_version = cli.server_info().get('version', '0.0')
            if LooseVersion(mongo_version) >= LooseVersion("3.2"):
                self._collect_indexes_stats(instance, db, tags)
            else:
                self.log.error("'collections_indexes_stats' is only available starting from mongo 3.2: your mongo version is %s", mongo_version)

        # Report the usage metrics for dbs/collections
        if 'top' in additional_metrics:
            try:
                dbtop = db.command('top')
                for ns, ns_metrics in dbtop['totals'].iteritems():
                    if "." not in ns:
                        continue

                    # configure tags for db name and collection name
                    dbname, collname = ns.split(".", 1)
                    ns_tags = tags + ["db:%s" % dbname, "collection:%s" % collname]

                    # iterate over DBTOP metrics
                    for m in self.TOP_METRICS:
                        # each metric is of the form: x.y.z with z optional
                        # and can be found at ns_metrics[x][y][z]
                        value = ns_metrics
                        try:
                            for c in m.split("."):
                                value = value[c]
                        except Exception:
                            continue

                        # value is now status[x][y][z]
                        if not isinstance(value, (int, long, float)):
                            raise TypeError(
                                u"{0} value is a {1}, it should be an int, a float or a long instead."
                                .format(m, type(value))
                            )

                        # Submit the metric
                        submit_method, metric_name_alias = \
                            self._resolve_metric(m, metrics_to_collect, prefix="usage")
                        submit_method(self, metric_name_alias, value, tags=ns_tags)
            except Exception as e:
                self.log.warning('Failed to record `top` metrics %s' % str(e))


        if 'local' in dbnames: # it might not be if we are connectiing through mongos
            # Fetch information analogous to Mongo's db.getReplicationInfo()
            localdb = cli['local']

            oplog_data = {}

            local_collections = localdb.collection_names()

            for ol_collection_name in ("oplog.rs", "oplog.$main"):
<<<<<<< HEAD
                if ol_collection_name in local_collections:
                    ol_metadata = ol_collection_name
=======
                ol_options = localdb[ol_collection_name].options()
                if ol_options:
>>>>>>> a0bc1be1
                    break

            if ol_options:
                try:
                    oplog_data['logSizeMB'] = round(
<<<<<<< HEAD
                        localdb.command("collstats", ol_collection_name)['maxSize'] / 2.0 ** 20, 2
=======
                        ol_options['size'] / 2.0 ** 20, 2
>>>>>>> a0bc1be1
                    )

                    oplog = localdb[ol_collection_name]

                    oplog_data['usedSizeMB'] = round(
                        localdb.command("collstats", ol_collection_name)['size'] / 2.0 ** 20, 2
                    )

                    op_asc_cursor = oplog.find({"ts": { "$exists": 1}}).sort("$natural", pymongo.ASCENDING).limit(1)
                    op_dsc_cursor = oplog.find({"ts": { "$exists": 1}}).sort("$natural", pymongo.DESCENDING).limit(1)

                    try:
                        first_timestamp = op_asc_cursor[0]['ts'].as_datetime()
                        last_timestamp = op_dsc_cursor[0]['ts'].as_datetime()
                        oplog_data['timeDiff'] = total_seconds(last_timestamp - first_timestamp)
                    except (IndexError, KeyError):
                        # if the oplog collection doesn't have any entries
                        # if an object in the collection doesn't have a ts value, we ignore it
                        pass
                except KeyError:
                    # encountered an error trying to access options.size for the oplog collection
                    self.log.warning(u"Failed to record `ReplicationInfo` metrics.")

            for (m, value) in oplog_data.iteritems():
                submit_method, metric_name_alias = \
                    self._resolve_metric('oplog.%s' % m, metrics_to_collect)
                submit_method(self, metric_name_alias, value, tags=tags)

        else:
            self.log.debug('"local" database not in dbnames. Not collecting ReplicationInfo metrics')

        # get collection level stats
        try:
            # Ensure that you're on the right db
            db = cli[db_name]
            # grab the collections from the configutation
            coll_names = instance.get('collections', [])
            # loop through the collections
            for coll_name in coll_names:
                # grab the stats from the collection
                stats = db.command("collstats", coll_name)
                # loop through the metrics
                for m in self.collection_metrics_names:
                    coll_tags = tags + ["db:%s" % db_name, "collection:%s" % coll_name]
                    value = stats.get(m, None)
                    if not value:
                        continue

                    # if it's the index sizes, then it's a dict.
                    if m == 'indexSizes':
                        submit_method, metric_name_alias = \
                            self._resolve_metric('collection.%s' % m, self.COLLECTION_METRICS)
                        # loop through the indexes
                        for (idx, val) in value.iteritems():
                            # we tag the index
                            idx_tags = coll_tags + ["index:%s" % idx]
                            submit_method(self, metric_name_alias, val, tags=idx_tags)
                    else:
                        submit_method, metric_name_alias = \
                            self._resolve_metric('collection.%s' % m, self.COLLECTION_METRICS)
                        submit_method(self, metric_name_alias, value, tags=coll_tags)
        except Exception as e:
            self.log.warning(u"Failed to record `collection` metrics.")
            self.log.exception(e)<|MERGE_RESOLUTION|>--- conflicted
+++ resolved
@@ -978,23 +978,14 @@
             local_collections = localdb.collection_names()
 
             for ol_collection_name in ("oplog.rs", "oplog.$main"):
-<<<<<<< HEAD
-                if ol_collection_name in local_collections:
-                    ol_metadata = ol_collection_name
-=======
                 ol_options = localdb[ol_collection_name].options()
                 if ol_options:
->>>>>>> a0bc1be1
                     break
 
             if ol_options:
                 try:
                     oplog_data['logSizeMB'] = round(
-<<<<<<< HEAD
-                        localdb.command("collstats", ol_collection_name)['maxSize'] / 2.0 ** 20, 2
-=======
                         ol_options['size'] / 2.0 ** 20, 2
->>>>>>> a0bc1be1
                     )
 
                     oplog = localdb[ol_collection_name]
