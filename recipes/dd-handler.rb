#
# Cookbook Name:: datadog
# Recipe:: dd-handler
#
# Copyright 2011-2015, Datadog
#
# Licensed under the Apache License, Version 2.0 (the "License");
# you may not use this file except in compliance with the License.
# You may obtain a copy of the License at
#
#     http://www.apache.org/licenses/LICENSE-2.0
#
# Unless required by applicable law or agreed to in writing, software
# distributed under the License is distributed on an "AS IS" BASIS,
# WITHOUT WARRANTIES OR CONDITIONS OF ANY KIND, either express or implied.
# See the License for the specific language governing permissions and
# limitations under the License.
#
require 'uri'

if Chef::Config[:why_run]
  # chef_handler 1.4 doesn't support why-run mode
  # see https://github.com/chef-cookbooks/chef_handler/issues/41
  Chef::Log.warn('Running in why-run mode, skipping dd-handler')
  return
end

<<<<<<< HEAD
ENV['DATADOG_HOST'] = node['datadog']['url']
=======
include_recipe 'chef_handler'

if node['datadog']['chef_handler_version'] &&
  Gem::Version.new(node['datadog']['chef_handler_version']) < Gem::Version.new('0.10.0')
  Chef::Log.error('We do not support chef_handler_version < v0.10.0 anymore, please use a more recent version.')
  return
end
>>>>>>> df7fcc2d

chef_gem 'chef-handler-datadog' do # ~FC009
  action :install
  version node['datadog']['chef_handler_version']
  # Chef 12 introduced `compile_time` - remove respond_to? when Chef 11 is EOL.
  compile_time true if respond_to?(:compile_time)
  clear_sources true if node['datadog']['gem_server']
  source node['datadog']['gem_server'] if node['datadog']['gem_server']
end

# add web proxy from config support
web_proxy = node['datadog']['web_proxy']
unless web_proxy['host'].nil?
  proxy_url = URI::HTTP.build(host: web_proxy['host'], port: web_proxy['port'])
  proxy_url.user = web_proxy['user']
  proxy_url.password = web_proxy['password']
  ENV['DATADOG_PROXY'] = proxy_url.to_s
end

# Create the handler to run at the end of the Chef execution
chef_handler 'Chef::Handler::Datadog' do
  def extra_endpoints
    extra_endpoints = []
    node['datadog']['extra_endpoints'].each do |_, endpoint|
      next unless endpoint['enabled']
      endpoint = Mash.new(endpoint)
      endpoint.delete('enabled')
      extra_endpoints << endpoint
    end
    extra_endpoints
  end

  def handler_config
    extra_config = node['datadog']['handler_extra_config'].reject { |_, v| v.nil? }

    # Since Agent 6 supports node['datadog']['url'] = nil, we need to fallback
    # on a default value here.
    dd_url = 'https://app.datadoghq.com'
    dd_url = node['datadog']['url'] unless node['datadog']['url'].nil?

    config = extra_config.merge(
      :api_key => Chef::Datadog.api_key(node),
      :application_key => Chef::Datadog.application_key(node),
      :use_ec2_instance_id => node['datadog']['use_ec2_instance_id'],
      :tag_prefix => node['datadog']['tag_prefix'],
      :url => dd_url,
      :extra_endpoints => extra_endpoints,
      :tags_blacklist_regex => node['datadog']['tags_blacklist_regex'],
      :send_policy_tags => node['datadog']['send_policy_tags'],
      :tags_submission_retries => node['datadog']['tags_submission_retries']
    )

    unless node['datadog']['use_ec2_instance_id']
      config[:hostname] = node['datadog']['hostname']
    end
    config
  end
  source 'chef/handler/datadog'
  arguments(
    if respond_to?(:lazy)
      lazy { [handler_config] }
    else
      [handler_config]
    end
  )
  supports :report => true, :exception => true
  action :nothing
  only_if { node['datadog']['chef_handler_enable'] }
end.run_action(:enable)<|MERGE_RESOLUTION|>--- conflicted
+++ resolved
@@ -25,17 +25,11 @@
   return
 end
 
-<<<<<<< HEAD
-ENV['DATADOG_HOST'] = node['datadog']['url']
-=======
-include_recipe 'chef_handler'
-
 if node['datadog']['chef_handler_version'] &&
   Gem::Version.new(node['datadog']['chef_handler_version']) < Gem::Version.new('0.10.0')
   Chef::Log.error('We do not support chef_handler_version < v0.10.0 anymore, please use a more recent version.')
   return
 end
->>>>>>> df7fcc2d
 
 chef_gem 'chef-handler-datadog' do # ~FC009
   action :install
