--- conflicted
+++ resolved
@@ -91,9 +91,5 @@
     :api_key => node['datadog']['api_key'],
     :dd_url => node['datadog']['url']
   )
-<<<<<<< HEAD
-  notifies :restart, "service[datadog-agent]"
-=======
   notifies :restart, "service[datadog-agent]", :delayed
->>>>>>> f02fcc25
 end