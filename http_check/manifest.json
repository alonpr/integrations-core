{
  "maintainer": "help@datadoghq.com",
  "manifest_version": "0.1.1",
  "max_agent_version": "6.0.0",
  "min_agent_version": "5.14.0",
  "name": "http_check",
  "short_description": "Monitor any HTTP service for bad responses, soon-to-expire SSL certs, and more.",
  "support": "core",
  "supported_os": [
    "linux",
    "mac_os",
    "windows"
  ],
<<<<<<< HEAD
  "version": "1.1.2",
  "guid": "eb133a1f-697c-4143-bad3-10e72541fa9c"
=======
  "version": "1.3.0",
  "guid": "eb133a1f-697c-4143-bad3-10e72541fa9c",
  "public_title": "Datadog-HTTP Check Integration",
  "categories":["web", "network"],
  "type":"check",
  "doc_link": "https://docs.datadoghq.com/integrations/http_check/",
  "is_public": true,
  "has_logo": true,
  "aliases":["/integrations/httpcheck"]
>>>>>>> e179800c
}<|MERGE_RESOLUTION|>--- conflicted
+++ resolved
@@ -11,10 +11,6 @@
     "mac_os",
     "windows"
   ],
-<<<<<<< HEAD
-  "version": "1.1.2",
-  "guid": "eb133a1f-697c-4143-bad3-10e72541fa9c"
-=======
   "version": "1.3.0",
   "guid": "eb133a1f-697c-4143-bad3-10e72541fa9c",
   "public_title": "Datadog-HTTP Check Integration",
@@ -24,5 +20,4 @@
   "is_public": true,
   "has_logo": true,
   "aliases":["/integrations/httpcheck"]
->>>>>>> e179800c
 }