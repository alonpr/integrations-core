# (C) Datadog, Inc. 2010-present
# All rights reserved
# Licensed under Simplified BSD License (see LICENSE)
import os
import sys
import time

import pytest

from datadog_checks.base.utils.common import get_docker_hostname
from datadog_checks.dev import RetryError, docker_run
from datadog_checks.zk import ZookeeperCheck
from datadog_checks.zk.zk import ZKConnectionFailure

CHECK_NAME = 'zk'
HOST = get_docker_hostname()
PORT = 12181
HERE = os.path.dirname(os.path.abspath(__file__))
URL = "http://{}:{}".format(HOST, PORT)


VALID_CONFIG = {'host': HOST, 'port': PORT, 'expected_mode': "standalone", 'tags': ["mytag"]}

VALID_SSL_CONFIG = {
    'host': HOST,
    'port': PORT,
    'expected_mode': "standalone",
    'tags': ["mytag"],
    'timeout': 500,
    'ssl': True,
    'private_key': '/conf/private_key.pem',
    'ca_cert': '/conf/ca_cert.pem',
    'cert': '/conf/cert.pem',
    'password': 'testpass',
}

STATUS_TYPES = ['leader', 'follower', 'observer', 'standalone', 'down', 'inactive', 'unknown']

VALID_SSL_CONFIG = {'host': HOST, 'port': PORT, 'expected_mode': "standalone", 'tags': ["mytag"],
                    'timeout': 500, 'ssl': True,
                    'private_key': '/Users/andrew.zhang/integrations-core/zk/tests/compose/private_key.pem',
                    'ca_cert': '/Users/andrew.zhang/integrations-core/zk/tests/compose/ca_cert.pem',
                    'cert': '/Users/andrew.zhang/integrations-core/zk/tests/compose/cert.pem',
                    'password': 'testpass'
                    }


@pytest.fixture(scope="session")
def get_instance():
    if get_ssl():
        return VALID_SSL_CONFIG
    return VALID_CONFIG


@pytest.fixture(scope="session")
def get_ssl_instance():
    return VALID_SSL_CONFIG


@pytest.fixture
def get_invalid_mode_instance():
    return {'host': HOST, 'port': PORT, 'expected_mode': "follower", 'tags': []}


@pytest.fixture
def get_conn_failure_config():
    return {'host': HOST, 'port': 2182, 'expected_mode': "down", 'tags': []}


def get_version():
    zk_version = os.environ.get("ZK_VERSION")
    version = [int(k) for k in zk_version.split(".")]
    if len(version) == 2:
        version += [0]
    return version


def get_ssl():
    return os.environ.get("SSL") == 'True'


@pytest.fixture(scope="session")
def dd_environment(get_instance):
    def condition():
        sys.stderr.write("Waiting for ZK to boot...\n")
        booted = False
<<<<<<< HEAD
        dummy_instance = {
            'host': HOST,
            'port': PORT,
            'timeout': 500,
            'ssl': get_ssl(),
            'private_key': os.path.join(HERE, 'compose', 'private_key.pem'),
            'ca_cert': os.path.join(HERE, 'compose', 'ca_cert.pem'),
            'cert': os.path.join(HERE, 'compose', 'cert.pem'),
            'password': 'testpass',
        }
=======
        dummy_instance = {'host': HOST, 'port': PORT, 'timeout': 500, 'ssl': get_ssl(),
                          'private_key': '/Users/andrew.zhang/integrations-core/zk/tests/compose/private_key.pem',
                          'ca_cert': '/Users/andrew.zhang/integrations-core/zk/tests/compose/ca_cert.pem',
                          'cert': '/Users/andrew.zhang/integrations-core/zk/tests/compose/cert.pem',
                          'password': 'testpass'
                          }
>>>>>>> 129f850a
        for _ in range(10):
            try:
                out = ZookeeperCheck('zk', {}, [dummy_instance])._send_command('ruok')
                out.seek(0)
                if out.readline() != 'imok':
                    raise ZKConnectionFailure()
                booted = True
                break
            except ZKConnectionFailure:
                time.sleep(1)

        if not booted:
            raise RetryError("Zookeeper failed to boot!")
        sys.stderr.write("ZK boot complete.\n")

    compose_file = os.path.join(HERE, 'compose', 'zk.yaml')
    if [3, 5, 0] <= get_version() < [3, 6, 0]:
        compose_file = os.path.join(HERE, 'compose', 'zk35.yaml')
    elif get_version() >= [3, 6, 0]:
        compose_file = os.path.join(HERE, 'compose', 'zk36plus.yaml')

    if get_ssl():
        compose_file = os.path.join(HERE, 'compose', 'zk36plus_ssl.yaml')

    private_key = os.path.join(HERE, 'compose', 'private_key.pem')
    cert = os.path.join(HERE, 'compose', 'cert.pem')
    ca_cert = os.path.join(HERE, 'compose', 'ca_cert.pem')

    with docker_run(compose_file, conditions=[condition]):
<<<<<<< HEAD
        yield get_instance, {
            'docker_volumes': [
                '{}:/conf/private_key.pem'.format(private_key),
                '{}:/conf/cert.pem'.format(cert),
                '{}:/conf/ca_cert.pem'.format(ca_cert),
            ]
        }
=======
        yield get_instance, {'docker_volumes': ['{}:/conf/private_key.pem'.format(private_key),
                                                '{}:/conf/cert.pem'.format(cert),
                                                '{}:/conf/ca_cert.pem'.format(ca_cert)]}
>>>>>>> 129f850a
<|MERGE_RESOLUTION|>--- conflicted
+++ resolved
@@ -84,7 +84,6 @@
     def condition():
         sys.stderr.write("Waiting for ZK to boot...\n")
         booted = False
-<<<<<<< HEAD
         dummy_instance = {
             'host': HOST,
             'port': PORT,
@@ -95,14 +94,6 @@
             'cert': os.path.join(HERE, 'compose', 'cert.pem'),
             'password': 'testpass',
         }
-=======
-        dummy_instance = {'host': HOST, 'port': PORT, 'timeout': 500, 'ssl': get_ssl(),
-                          'private_key': '/Users/andrew.zhang/integrations-core/zk/tests/compose/private_key.pem',
-                          'ca_cert': '/Users/andrew.zhang/integrations-core/zk/tests/compose/ca_cert.pem',
-                          'cert': '/Users/andrew.zhang/integrations-core/zk/tests/compose/cert.pem',
-                          'password': 'testpass'
-                          }
->>>>>>> 129f850a
         for _ in range(10):
             try:
                 out = ZookeeperCheck('zk', {}, [dummy_instance])._send_command('ruok')
@@ -132,16 +123,10 @@
     ca_cert = os.path.join(HERE, 'compose', 'ca_cert.pem')
 
     with docker_run(compose_file, conditions=[condition]):
-<<<<<<< HEAD
         yield get_instance, {
             'docker_volumes': [
                 '{}:/conf/private_key.pem'.format(private_key),
                 '{}:/conf/cert.pem'.format(cert),
                 '{}:/conf/ca_cert.pem'.format(ca_cert),
             ]
-        }
-=======
-        yield get_instance, {'docker_volumes': ['{}:/conf/private_key.pem'.format(private_key),
-                                                '{}:/conf/cert.pem'.format(cert),
-                                                '{}:/conf/ca_cert.pem'.format(ca_cert)]}
->>>>>>> 129f850a
+        }